--- conflicted
+++ resolved
@@ -40,11 +40,7 @@
         print(json.dumps(out,indent=2))
 
     if not out: # all counties failed
-<<<<<<< HEAD
-        exit(126)
-=======
-        return 70
->>>>>>> 46e45260
+        exit(70)
     elif failed_counties: # some counties failed
         exit(1)
 
