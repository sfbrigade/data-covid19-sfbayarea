--- conflicted
+++ resolved
@@ -189,7 +189,10 @@
 $ mypy .
 ```
 
-<<<<<<< HEAD
+[CDS]: https://coronadatascraper.com/
+[json_feed_spec]: https://jsonfeed.org/
+[rss_spec]: https://www.rssboard.org/rss-specification
+
 ### Reviewing and Merging Pull Requests
 1. **PRs that are hotfixes do not require review.**  
     - Hotfixes repair broken functionality that was previously vetted, they do not add functionality. For these PRs, please feel free to request a review from one or more people. 
@@ -231,9 +234,5 @@
         - @elaguerta
         - @benghancock
         - @ldtcooper
-=======
-
-[CDS]: https://coronadatascraper.com/
-[json_feed_spec]: https://jsonfeed.org/
-[rss_spec]: https://www.rssboard.org/rss-specification
->>>>>>> 514e6f60
+
+
