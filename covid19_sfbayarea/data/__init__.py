--- conflicted
+++ resolved
@@ -1,11 +1,8 @@
 from typing import Dict, Any
 from . import alameda
 from . import san_francisco
-<<<<<<< HEAD
 from . import marin
-=======
 from . import solano
->>>>>>> 499d35ce
 
 scrapers: Dict[str, Any] = {
     'alameda': alameda,
