--- conflicted
+++ resolved
@@ -1,11 +1,8 @@
 from typing import Dict, Any
 from . import alameda
 from . import san_francisco
-<<<<<<< HEAD
 from . import marin
-=======
 from . import sonoma
->>>>>>> 0350d678
 from . import solano
 
 scrapers: Dict[str, Any] = {
