--- conflicted
+++ resolved
@@ -7,21 +7,14 @@
 
 def get_county() -> Dict:
     """ Main method for populating county data.json """
-<<<<<<< HEAD
+
 
     # Load data model template into a local dictionary called 'out'.
     out = get_data_model()
     # create a SocrataApi instance
     RESOURCE_IDS = {'cases_deaths_transmission': 'tvq9-ec9w', 'gender': 'nhy6-gqam', 'age': 'sunc-2t3k',
                      'race_eth': 'vqqm-nsqg', 'tests': 'nfpa-mg4g'}
-=======
-    # TODO: Add deaths data when it is available through the api.
-    # Load data model template into a local dictionary called 'out'.
-    out = get_data_model()
-    # create a SocrataApi instance
-    RESOURCE_IDS = {'cases_deaths_transmission': 'tvq9-ec9w', 'age': 'sunc-2t3k',
-                    'gender': 'nhy6-gqam', 'race_eth': 'vqqm-nsqg', 'tests': 'nfpa-mg4g'}
->>>>>>> 499d35ce
+    
     session = SocrataApi('https://data.sfgov.org/')
 
     # fetch metadata
@@ -33,11 +26,7 @@
     out["source_url"] = "https://data.sfgov.org/stories/s/San-Francisco-COVID-19-Data-and-Reports/fjki-2fab"
     out["update_time"] = sorted(update_times)[0]  # get earliest update time
     out["meta_from_source"] = meta_from_source
-<<<<<<< HEAD
     out["meta_from_baypd"] = "SF county reports tests with positive or negative results. The following datapoints are not directly reported, and were calculated by BayPD using available data: cumulative cases, cumulative deaths, cumulative positive tests, cumulative negative tests, cumulative total tests. \n\n Race and Ethnicity: individuals are assigned to just one category. Individuals identified as 'Hispanic or Latino' are assigned 'Latinx_or_Hispanic'. Individuals identified as 'Not Hispanic or Latino' are assigned to their race identification. Due to an error in the source data, it appears that Native American datapoint is not currently assigned a race category in the source data. BayPD assigns those cases without race category, and with ethnicity = 'Unknown', as 'Native American' race. BayPD is not currently reporting deaths by demographic groups. These will be made available when the data is accessible."
-=======
-    out["meta_from_baypd"] = "SF county only reports tests with positive or negative results, excluding pending tests. SF county does not directly cumulative tests; BayPD determines cumulative tests by summing over available data.\n\n Race and Ethnicity: individuals are assigned to just one category. Individuals identified as 'Hispanic or Latino' are assigned 'Latinx_or_Hispanic'. Individuals identified as 'Not Hispanic or Latino' are assigned to their race identification. BayPD is not currently reporting deaths by demographic groups, nor cases by gender. These will be made available when the data is accessible."
->>>>>>> 499d35ce
 
     # get timeseries and demographic totals
     out["series"] = get_timeseries(session, RESOURCE_IDS)
@@ -101,11 +90,7 @@
     """Get cases timeseries json, sum over transmision cat by date"""
     resource_id = resource_ids['cases_deaths_transmission']
     params = {'case_disposition': 'Confirmed',
-<<<<<<< HEAD
             '$select': 'specimen_collection_date as date, sum(case_count) as cases', '$group': 'specimen_collection_date', '$order': 'specimen_collection_date'}
-=======
-            '$select': 'specimen_collection_date as date,sum(case_count) as cases', '$group': 'specimen_collection_date', '$order': 'specimen_collection_date'}
->>>>>>> 499d35ce
     data = session.resource(resource_id, params=params)
     # convert date from ISO string to 'yyyy-mm-dd'. convert number strings to int.
     # calculate daily cumulative
@@ -124,11 +109,7 @@
     """Get  deaths timeseries, sum over transmision cat by date"""
     resource_id = resource_ids['cases_deaths_transmission']
     params = {'case_disposition': 'Death',
-<<<<<<< HEAD
             '$select': 'specimen_collection_date as date, sum(case_count) as deaths', '$group': 'specimen_collection_date', '$order': 'specimen_collection_date'}
-=======
-            '$select': 'specimen_collection_date as date,sum(case_count) as deaths', '$group': 'specimen_collection_date', '$order': 'date'}
->>>>>>> 499d35ce
     series = session.resource(resource_id, params=params)
     death_series = []
     # convert date from ISO string to 'yyyy-mm-dd'. convert number strings to int.
@@ -158,11 +139,7 @@
         out_entry = dict(date=entry["specimen_collection_date"][0:10],
                         tests=int(float(entry["tests"])),
                         positive=int(float(entry["pos"])))
-<<<<<<< HEAD
         out_entry['negative'] = int(float(entry['neg']))
-=======
-        out_entry['negative'] = out_entry["tests"] - out_entry["positive"]
->>>>>>> 499d35ce
         totals.update(out_entry)
         out_entry.update(cumul_tests=totals['tests'],
                         cumul_pos=totals['positive'],
@@ -181,20 +158,12 @@
     params = {'$select': 'max(specimen_collection_date) as date'}
     latest_date = session.resource(resource_id, params=params)[0]
 
-<<<<<<< HEAD
     # get cumulative confirmed cases on latest date
     params = {'$select': 'age_group, cumulative_confirmed_cases as cases', '$where':f'specimen_collection_date="{latest_date["date"]}"','$order': 'age_group'}
     data = session.resource(resource_id, params=params)
 
     # flatten data into a dictionary of age_group:cases
     data = { item["age_group"] : int(item["cases"]) for item in data }
-=======
-    params = {'$select': 'age_group, MAX(cumulative_confirmed_cases) as cumul_cases', '$group': 'age_group'}
-    data = session.resource(resource_id, params=params)
-
-    # flatten data into a dictionary of age_group:cases
-    data = { item["age_group"] : int(item["cumul_cases"]) for item in data }
->>>>>>> 499d35ce
     age_table = []
     # fill in values in age table
     for target_key, source_key in AGE_KEYS.items():
@@ -204,7 +173,7 @@
 
 def get_gender_table(session : SocrataApi, resource_ids: Dict[str, str]) -> Dict:
     """Get cases by gender"""
-<<<<<<< HEAD
+              
     # Dict of source_label:target_label for re-keying.
     # Note: non cis genders not currently reported
     resource_id = resource_ids['gender']
@@ -216,27 +185,6 @@
     # get cumulative confirmed cases on latest date
     params = {'$select': 'gender, cumulative_confirmed_cases as cases', '$where':f'specimen_collection_date="{latest_date["date"]}"'}
     data = session.resource(resource_id, params=params)
-=======
-
-   # Dict of source_label:target_label for re-keying.
-    resource_id = resource_ids['gender']
-    GENDER_KEYS = {"Female": "female", "Male": "male", "Unknown": "unknown"}
-    params = {'$select': 'gender, MAX(cumulative_confirmed_cases) as cumul_cases',
-            '$group': 'gender' }
-    data = session.resource(resource_id, params=params)
-
-    # check that the set of genders present in data is equal to the genders we expect
-    data_genders  = set( [entry['gender'] for entry in data])
-    if GENDER_KEYS.keys() != data_genders:
-        raise FormatError(
-            f"Did not get expected Gender categories. Data received: {data}")
-
-    # re-key
-    gender_table = {GENDER_KEYS[entry["gender"]]: int(
-        entry["cumul_cases"]) for entry in data}
-
-    return gender_table
->>>>>>> 499d35ce
 
     # re-key
     table : Dict[str, int]= dict()
@@ -252,7 +200,6 @@
     """
     resource_id = resource_ids['race_eth']
     # Dict of source_label:target_label for re-keying.
-<<<<<<< HEAD
     RACE_ETH_KEYS = {'Hispanic or Latino/a, all races': 'Latinx_or_Hispanic', 'Asian': 'Asian', 'Black or African American': 'African_Amer', 'White': 'White',
                     'Native Hawaiian or Other Pacific Islander': 'Pacific_Islander', 'Native American': 'Native_Amer', 'Multi-racial': 'Multiple_Race', 'Other': 'Other', 'Unknown': 'Unknown'}
     # find the latest date of data collection
@@ -262,26 +209,12 @@
     # get cumulative confirmed cases on latest date
     params = {'$select': 'race_ethnicity, cumulative_confirmed_cases as cases', '$where':f'specimen_collection_date="{latest_date["date"]}"'}
     data = session.resource(resource_id, params=params)
-
-=======
-
-    RACE_ETH_KEYS = {'Hispanic or Latino/a, all races': 'Latinx_or_Hispanic', 'Asian': 'Asian', 'Black or African American': 'African_Amer', 'White': 'White',
-                    'Native Hawaiian or Other Pacific Islander': 'Pacific_Islander', 'Native American': 'Native_Amer', 'Multi-racial': 'Multiple_Race', 'Other': 'Other', 'Unknown': 'Unknown'}
-
-    params = {
-        '$select': 'race_ethnicity, MAX(cumulative_confirmed_cases) as cumul_cases', '$group': 'race_ethnicity'}
-    data = session.resource(resource_id, params=params)
->>>>>>> 499d35ce
     # re-key and aggregate to flatten race x ethnicity
     # initalize all categories to 0 for aggregating
     race_eth_data: Dict[str, int] = {v: 0 for v in RACE_ETH_KEYS.values()}
 
     for item in data:  # iterate through all race x ethnicity objects
-<<<<<<< HEAD
         cases = int(item["cases"])
-=======
-        cases = int(item["cumul_cases"])
->>>>>>> 499d35ce
         race_eth = item["race_ethnicity"]
         re_key = RACE_ETH_KEYS[race_eth] # look up this item's re-key
         race_eth_data[re_key] += cases
